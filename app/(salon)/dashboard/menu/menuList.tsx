'use client';

import { useState, useCallback } from 'react';
import Link from 'next/link';
import Image from 'next/image';
import { Button } from '@/components/ui/button';
import { Card, CardContent, CardHeader, CardTitle, CardDescription } from '@/components/ui/card';
import { Dialog } from '@/components/common';
import { Doc } from '@/convex/_generated/dataModel';
import {
  DropdownMenu,
  DropdownMenuContent,
  DropdownMenuItem,
  DropdownMenuTrigger,
} from '@/components/ui/dropdown-menu';

import { Badge } from '@/components/ui/badge';
import { Skeleton } from '@/components/ui/skeleton';
import {
  Pencil,
  Trash2,
  ChevronDown,
  MoreHorizontal,
  Eye,
  Grid,
  List,
  Clock,
  CreditCard,
} from 'lucide-react';
import { motion, AnimatePresence } from 'framer-motion';
import { useSalon } from '@/hooks/useSalon';
import { useMutation, useAction } from 'convex/react';

import { useStablePaginatedQuery } from '@/hooks/useStablePaginatedQuery';
import { api } from '@/convex/_generated/api';
import { toast } from 'sonner';
import { handleError } from '@/lib/error';
import { Id } from '@/convex/_generated/dataModel';

<<<<<<< HEAD

=======
>>>>>>> b14e5a76
const numberOfMenus = 10;

// パフォーマンス最適化のためメモ化したメニューアイテムコンポーネント
interface MenuItemProps {
  menu: Doc<'menu'>;
  onEdit: (menuId: Id<'menu'>) => void;
  onDelete: (menuId: Id<'menu'>, imgPath: string) => void;
}

const MenuItem = ({ menu, onEdit, onDelete }: MenuItemProps) => {
  return (
    <motion.div
      layout
      initial={{ opacity: 0, scale: 0.95 }}
      animate={{ opacity: 1, scale: 1 }}
      exit={{ opacity: 0, scale: 0.95 }}
      transition={{ duration: 0.2 }}
      className="col-span-1"
    >
      <Card className="h-full overflow-hidden hover:shadow-md transition-all">
        <div className="relative h-48 w-full">
          {menu.imgPath ? (
            <Image src={menu.imgPath} alt={menu.name || ''} fill className="object-cover" />
          ) : (
            <div className="absolute inset-0 bg-gray-100 flex items-center justify-center">
              <p className="text-gray-500 text-base font-bold uppercase">
                {menu.name?.slice(0, 1)}
              </p>
            </div>
          )}
          <div className="absolute bottom-2 left-2 flex flex-wrap gap-1">
            {menu.tags?.map((tag: string, idx: number) => (
              <Badge key={idx} variant="secondary" className="bg-blue-600 text-white">
                {tag}
              </Badge>
            ))}
          </div>
          <DropdownMenu>
            <DropdownMenuTrigger asChild>
              <Button
                variant="ghost"
                size="icon"
                className="absolute top-2 right-2 h-8 w-8 rounded-full bg-background/50 backdrop-blur-sm"
              >
                <MoreHorizontal className="h-4 w-4" />
                <span className="sr-only">メニューを開く</span>
              </Button>
            </DropdownMenuTrigger>
            <DropdownMenuContent align="end">
              <Link href={`/dashboard/menu/${menu._id}`}>
                <DropdownMenuItem>
                  <Eye className="mr-2 h-4 w-4" />
                  <span>詳細</span>
                </DropdownMenuItem>
              </Link>
              <DropdownMenuItem onClick={() => onEdit(menu._id)}>
                <Pencil className="mr-2 h-4 w-4" />
                <span>編集</span>
              </DropdownMenuItem>
              <DropdownMenuItem
                onClick={() => onDelete(menu._id, menu.imgPath || '')}
                className="text-destructive focus:text-destructive"
              >
                <Trash2 className="mr-2 h-4 w-4" />
                <span>削除</span>
              </DropdownMenuItem>
            </DropdownMenuContent>
          </DropdownMenu>
        </div>
        <CardContent className="p-4">
          <h3 className="font-semibold text-lg line-clamp-1">{menu.name}</h3>

          <div className="mt-2 flex items-center justify-between">
            <div className="flex flex-col">
              <div className="text-sm text-muted-foreground">
                {menu.salePrice ? (
                  <div className="flex items-center gap-2">
                    <span className="line-through text-xs">{menu.unitPrice}円</span>
                    <span className="font-bold text-primary">{menu.salePrice}円</span>
                  </div>
                ) : (
                  <span className="font-medium">{menu.unitPrice}円</span>
                )}
              </div>
              <div className="flex items-center text-sm text-muted-foreground mt-1">
                <Clock className="h-3 w-3 mr-1" />
                {menu.timeToMin}分
              </div>
            </div>
          </div>

          {menu.paymentMethod && (
            <div className="mt-2 flex items-center text-xs text-muted-foreground">
              <CreditCard className="h-3 w-3 mr-1" />
              {menu.paymentMethod === 'all'
                ? '両方対応'
                : menu.paymentMethod === 'credit_card'
                  ? 'オンライン決済'
                  : '店舗決済'}
            </div>
          )}
        </CardContent>
      </Card>
    </motion.div>
  );
};

// メニューリスト表示コンポーネント
interface MenuListContentProps {
  menus: Doc<'menu'>[];
  onDelete: (menuId: Id<'menu'>, imgPath: string) => void;
}

const MenuListContent = ({ menus, onDelete }: MenuListContentProps) => {
  const listContainerVariants = {
    hidden: { opacity: 0 },
    visible: {
      opacity: 1,
      transition: {
        staggerChildren: 0.05,
      },
    },
  };

  const listItemVariants = {
    hidden: { opacity: 0, y: 20 },
    visible: { opacity: 1, y: 0 },
    exit: { opacity: 0, x: -20 },
  };

  return (
    <motion.div
      variants={listContainerVariants}
      initial="hidden"
      animate="visible"
      className="space-y-2"
    >
      <AnimatePresence>
        {menus.map((menu: Doc<'menu'>) => {
          return (
            <motion.div
              key={menu._id}
              variants={listItemVariants}
              exit="exit"
              layoutId={`menu-${menu._id}`}
            >
              <Card className="overflow-hidden hover:shadow-md transition-shadow">
                <div className="p-3 sm:p-4 flex flex-col sm:flex-row items-start sm:items-center gap-4">
                  {menu.isActive ? (
                    <Badge variant="default" className="mb-2">
                      公開中
                    </Badge>
                  ) : (
                    <Badge variant="secondary" className="mb-2">
                      非公開
                    </Badge>
                  )}
                  <div className="relative h-16 w-24 rounded-md overflow-hidden flex-shrink-0">
                    {menu.imgPath ? (
                      <Image
                        src={menu.imgPath}
                        alt={menu.name || ''}
                        fill
                        className="object-cover"
                      />
                    ) : (
                      <div className="absolute inset-0 bg-gray-100 flex items-center justify-center">
                        <p className="text-gray-500 text-base font-bold uppercase">
                          {menu.name?.slice(0, 1)}
                        </p>
                      </div>
                    )}
                  </div>

                  <div className="flex-1 min-w-0">
                    <h3 className="font-medium text-lg truncate">{menu.name}</h3>

                    <div className="flex flex-wrap items-center gap-x-4 gap-y-1 mt-1 text-sm text-muted-foreground">
                      <div className="flex items-center">
                        {menu.salePrice ? (
                          <div className="flex items-center gap-2">
                            <span className="line-through text-xs">{menu.unitPrice}円</span>
                            <span className="font-medium text-primary">{menu.salePrice}円</span>
                          </div>
                        ) : (
                          <span>{menu.unitPrice}円</span>
                        )}
                      </div>

                      <div className="flex items-center">
                        <Clock className="h-3 w-3 mr-1" />
                        {menu.timeToMin}分
                      </div>

                      {menu.paymentMethod && (
                        <div className="flex items-center">
                          <CreditCard className="h-3 w-3 mr-1" />
                          {menu.paymentMethod === 'all'
                            ? '両方対応'
                            : menu.paymentMethod === 'credit_card'
                              ? 'オンライン決済'
                              : '店舗決済'}
                        </div>
                      )}
                    </div>

                    <div className="flex flex-wrap gap-1 mt-2">
                      {menu.tags?.map((tag: string, idx: number) => (
                        <Badge
                          key={idx}
                          variant="outline"
                          className="text-xs bg-blue-600 text-white"
                        >
                          {tag}
                        </Badge>
                      ))}
                    </div>
                  </div>

                  <div className="flex items-center gap-2 self-end sm:self-center mt-2 sm:mt-0">
                    <Link href={`/dashboard/menu/${menu._id}`}>
                      <Button variant="ghost" size="icon" className="h-8 w-8">
                        <Eye className="h-4 w-4" />
                        <span className="sr-only">詳細</span>
                      </Button>
                    </Link>
                    <Link href={`/dashboard/menu/${menu._id}/edit`}>
                      <Button variant="ghost" size="icon" className="h-8 w-8">
                        <Pencil className="h-4 w-4" />
                        <span className="sr-only">編集</span>
                      </Button>
                    </Link>

                    <Button
                      variant="ghost"
                      size="icon"
                      className="h-8 w-8 text-destructive hover:text-destructive/90 hover:bg-destructive/10"
                      onClick={() => onDelete(menu._id, menu.imgPath || '')}
                    >
                      <Trash2 className="h-4 w-4" />
                      <span className="sr-only">削除</span>
                    </Button>
                  </div>
                </div>
              </Card>
            </motion.div>
          );
        })}
      </AnimatePresence>
    </motion.div>
  );
};

// メインコンポーネント
export default function MenuList() {
  const { salon } = useSalon();
  const [viewMode, setViewMode] = useState<'grid' | 'list'>('list');
  const [deletingMenuId, setDeletingMenuId] = useState<Id<'menu'> | null>(null);
  const [deletingImgPath, setDeletingImgPath] = useState<string>('');
  const [isDeleteDialogOpen, setIsDeleteDialogOpen] = useState<boolean>(false);

  // APIリクエスト用フック
  const killMenu = useMutation(api.menu.core.kill);
  const deleteMenuImage = useAction(api.storage.action.kill);
  const {
    results: menus,
    isLoading,
    loadMore,
    status,
  } = useStablePaginatedQuery(
    api.menu.core.getAllBySalonId,
    salon?._id ? { salonId: salon._id } : 'skip',
    {
      initialNumItems: numberOfMenus,
    }
  );

  // コールバック関数のメモ化
  const handleDeleteMenu = useCallback(async () => {
    if (!deletingMenuId) return;

    try {
      if (deletingImgPath === '') {
        toast.error('メニュー画像がありません');
        return;
      }
      await killMenu({ menuId: deletingMenuId });
      await deleteMenuImage({ imgUrl: deletingImgPath });
      toast.success('メニューを削除しました');
      setIsDeleteDialogOpen(false);
    } catch (error) {
      const errorDetails = handleError(error);
      toast.error(errorDetails.message);
    }
  }, [deletingMenuId, deletingImgPath, killMenu, deleteMenuImage]);

  const openDeleteDialog = useCallback((menuId: Id<'menu'>, imgPath: string) => {
    setDeletingMenuId(menuId);
    setDeletingImgPath(imgPath);
    setIsDeleteDialogOpen(true);
  }, []);

  const navigateToEdit = useCallback((menuId: Id<'menu'>) => {
    window.location.href = `/dashboard/menu/${menuId}/edit`;
  }, []);

  // スケルトンローダーコンポーネント
  const renderSkeletons = useCallback(() => {
    if (viewMode === 'grid') {
      return Array(6)
        .fill(0)
        .map((_, idx) => (
          <div key={idx} className="col-span-1">
            <Card className="h-full">
              <Skeleton className="h-48 w-full" />
              <CardContent className="p-4">
                <Skeleton className="h-5 w-3/4 mt-1" />
                <div className="mt-3 flex justify-between">
                  <Skeleton className="h-4 w-1/4" />
                  <Skeleton className="h-6 w-1/4 rounded-full" />
                </div>
              </CardContent>
            </Card>
          </div>
        ));
    }

    return Array(3)
      .fill(0)
      .map((_, idx) => (
        <Card key={idx} className="w-full mb-2">
          <div className="p-4 flex items-center gap-4">
            <Skeleton className="h-14 w-14 rounded-md" />
            <div className="flex-1">
              <Skeleton className="h-5 w-1/3 mb-2" />
              <Skeleton className="h-4 w-1/4" />
            </div>
            <Skeleton className="h-8 w-16 rounded-md" />
          </div>
        </Card>
      ));
  }, [viewMode]);

  // メニューリストのレンダリング
  const renderMenus = () => {
    if (!menus || menus.length === 0) {
      return (
        <Card className="col-span-full p-10 text-center">
          <p className="text-muted-foreground">メニューがありません</p>
        </Card>
      );
    }

    if (viewMode === 'grid') {
      return (
        <div className="grid grid-cols-1 sm:grid-cols-2 lg:grid-cols-3 gap-4">
          <AnimatePresence>
            {menus.map((menu: Doc<'menu'>) => (
              <MenuItem
                key={menu._id}
                menu={menu}
                onEdit={navigateToEdit}
                onDelete={openDeleteDialog}
              />
            ))}
          </AnimatePresence>
        </div>
      );
    }

    return <MenuListContent menus={menus} onDelete={openDeleteDialog} />;
  };

  // メインレンダリング
  return (
    <motion.div
      initial={{ opacity: 0, y: 20 }}
      animate={{ opacity: 1, y: 0 }}
      transition={{ duration: 0.5 }}
      className="w-full flex flex-col gap-6"
    >
      <Card>
        <CardHeader>
          <div className="flex flex-col sm:flex-row sm:items-center justify-between gap-4">
            <div>
              <CardTitle className="text-2xl font-bold">メニュー管理</CardTitle>
              <CardDescription>サロンのメニューを管理・編集できます</CardDescription>
            </div>

            <div className="flex items-center gap-2">
              <div className="bg-muted rounded-md p-1 flex items-center">
                <Button
                  variant={viewMode === 'grid' ? 'secondary' : 'ghost'}
                  size="sm"
                  className="h-8 w-8 p-0"
                  onClick={() => setViewMode('grid')}
                >
                  <Grid className="h-4 w-4" />
                  <span className="sr-only">グリッド表示</span>
                </Button>
                <Button
                  variant={viewMode === 'list' ? 'secondary' : 'ghost'}
                  size="sm"
                  className="h-8 w-8 p-0"
                  onClick={() => setViewMode('list')}
                >
                  <List className="h-4 w-4" />
                  <span className="sr-only">リスト表示</span>
                </Button>
              </div>
            </div>
          </div>
        </CardHeader>

        <CardContent>
          {isLoading ? (
            viewMode === 'grid' ? (
              <div className="grid grid-cols-1 sm:grid-cols-2 lg:grid-cols-3 gap-4">
                {renderSkeletons()}
              </div>
            ) : (
              <div className="space-y-2">{renderSkeletons()}</div>
            )
          ) : (
            renderMenus()
          )}

          {menus && menus.length >= numberOfMenus && status === 'CanLoadMore' && (
            <motion.div
              initial={{ opacity: 0 }}
              animate={{ opacity: 1 }}
              transition={{ delay: 0.3 }}
              className="mt-6 flex justify-center"
            >
              <Button
                onClick={() => loadMore(numberOfMenus)}
                variant="outline"
                className="gap-2"
                disabled={isLoading}
              >
                もっと見る
                <ChevronDown className="h-4 w-4" />
              </Button>
            </motion.div>
          )}
        </CardContent>
      </Card>

      <Dialog
        title="メニューの削除"
        description="このメニューを削除してもよろしいですか？この操作は元に戻せません。"
        confirmTitle="削除する"
        cancelTitle="キャンセル"
        onConfirmAction={handleDeleteMenu}
        open={isDeleteDialogOpen}
        onOpenChange={setIsDeleteDialogOpen}
      />
    </motion.div>
  );
}<|MERGE_RESOLUTION|>--- conflicted
+++ resolved
@@ -37,10 +37,6 @@
 import { handleError } from '@/lib/error';
 import { Id } from '@/convex/_generated/dataModel';
 
-<<<<<<< HEAD
-
-=======
->>>>>>> b14e5a76
 const numberOfMenus = 10;
 
 // パフォーマンス最適化のためメモ化したメニューアイテムコンポーネント
